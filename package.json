{
<<<<<<< HEAD
  "name": "stylelint-plugin-use-baseline",
  "version": "0.1.1",
=======
  "name": "stylelint-plugin-require-baseline",
  "version": "0.2.0",
>>>>>>> 7a4c62f6
  "description": "A Stylelint plugin that enforces CSS feature availability based on Baseline.",
  "keywords": [
    "baseline",
    "css",
    "lint",
    "stylelint",
    "stylelint-plugin"
  ],
  "author": "ryo-manba",
  "license": "MIT",
  "homepage": "https://github.com/ryo-manba/stylelint-plugin-use-baseline#readme",
  "repository": {
    "type": "git",
    "url": "https://github.com/ryo-manba/stylelint-plugin-use-baseline"
  },
  "bugs": {
    "url": "https://github.com/ryo-manba/stylelint-plugin-use-baseline/issues"
  },
  "main": "dist/index.js",
  "type": "module",
  "files": [
    "/dist",
    "LICENSE",
    "README.md",
    "package.json"
  ],
  "scripts": {
    "test": "node --test",
    "build": "rollup -c",
    "lint": "eslint .",
    "format": "prettier --write .",
    "watch": "rollup --config --watch",
    "validate": "npm run lint && npm run test",
    "build:baseline": "node tools/generate-baseline.js"
  },
  "dependencies": {
    "css-tree": "^3.1.0",
    "postcss": "^8.5.3",
    "postcss-value-parser": "^4.2.0"
  },
  "peerDependencies": {
    "stylelint": "^16.0.2"
  },
  "devDependencies": {
    "@rollup/plugin-commonjs": "^28.0.3",
    "@rollup/plugin-node-resolve": "^16.0.0",
    "@rollup/plugin-terser": "^0.4.4",
    "@stylelint/prettier-config": "^3.0.0",
    "common-tags": "^1.8.2",
    "eslint": "^9.20.1",
    "eslint-config-stylelint": "^23.0.0",
    "eslint-plugin-import": "^2.31.0",
    "prettier": "^3.5.2",
    "rollup": "^4.35.0",
    "stylelint": "^16.14.1",
    "stylelint-test-rule-node": "^0.4.0",
    "web-features": "^2.25.0"
  }
}<|MERGE_RESOLUTION|>--- conflicted
+++ resolved
@@ -1,11 +1,6 @@
 {
-<<<<<<< HEAD
   "name": "stylelint-plugin-use-baseline",
-  "version": "0.1.1",
-=======
-  "name": "stylelint-plugin-require-baseline",
   "version": "0.2.0",
->>>>>>> 7a4c62f6
   "description": "A Stylelint plugin that enforces CSS feature availability based on Baseline.",
   "keywords": [
     "baseline",
