import { parse, walk } from "css-tree";
import stylelint from "stylelint";
import valueParser from "postcss-value-parser";

import {
  BASELINE_HIGH,
  BASELINE_LOW,
  atRules,
  mediaConditions,
  properties,
  propertyValues,
  selectors,
  types,
} from "../data/baseline-data.js";
import { namedColors } from "../data/colors.js";

/** @typedef {import("css-tree").Identifier} Identifier */
/** @typedef {import("css-tree").FunctionNodePlain} FunctionNodePlain */
/** @typedef {import("css-tree").Declaration} Declaration */
/** @typedef {import("css-tree").Rule} Rule */
/** @typedef {import("postcss").Node} Node */

const {
  createPlugin,
  utils: { report, ruleMessages, validateOptions },
} = stylelint;

const ruleName = "plugin/use-baseline";

const messages = ruleMessages(ruleName, {
  notBaselineProperty: (property, availability) =>
    `Property "${property}" is not a ${availability} available baseline feature.`,
  notBaselinePropertyValue: (property, value, availability) =>
    `Value "${value}" of property "${property}" is not a ${availability} available baseline feature.`,
  notBaselineType: (type, availability) =>
    `Type "${type}" is not a ${availability} available baseline feature.`,
  notBaselineAtRule: (atRule, availability) =>
    `At-rule "${atRule}" is not a ${availability} available baseline feature.`,
  notBaselineMediaCondition: (condition, availability) =>
    `Media condition "${condition}" is not a ${availability} available baseline feature.`,
  notBaselineSelector: (selectorName, availability) =>
    `Selector "${selectorName}" is not a ${availability} available baseline feature.`,
});

/**
 * Represents a property that is supported via @supports.
 * This implementation is based on the @eslint/css project.
 * Source:
 * https://github.com/eslint/css/blob/css-v0.4.0/src/rules/require-baseline.js#L33-L306

 */
class SupportedProperty {
  /**
   * The name of the property.
   * @type {string}
   */
  name;

  /**
   * Supported identifier values.
   * @type {Set<string>}
   */
  #identifiers = new Set();

  /**
   * Supported function types.
   * @type {Set<string>}
   */
  #functions = new Set();

  /**
   * Creates a new instance.
   * @param {string} name The name of the property.
   */
  constructor(name) {
    this.name = name;
  }

  /**
   * Adds an identifier to the list of supported identifiers.
   * @param {string} identifier The identifier to add.
   * @returns {void}
   */
  addIdentifier(identifier) {
    this.#identifiers.add(identifier);
  }

  /**
   * Determines if an identifier is supported.
   * @param {string} identifier The identifier to check.
   * @returns {boolean} `true` if the identifier is supported, `false` if not.
   */
  hasIdentifier(identifier) {
    return this.#identifiers.has(identifier);
  }

  /**
   * Determines if any identifiers are supported.
   * @returns {boolean} `true` if any identifiers are supported, `false` if not.
   */
  hasIdentifiers() {
    return this.#identifiers.size > 0;
  }

  /**
   * Adds a function to the list of supported functions.
   * @param {string} func The function to add.
   * @returns {void}
   */
  addFunction(func) {
    this.#functions.add(func);
  }

  /**
   * Determines if a function is supported.
   * @param {string} func The function to check.
   * @returns {boolean} `true` if the function is supported, `false` if not.
   */
  hasFunction(func) {
    return this.#functions.has(func);
  }

  /**
   * Determines if any functions are supported.
   * @returns {boolean} `true` if any functions are supported, `false` if not.
   */
  hasFunctions() {
    return this.#functions.size > 0;
  }
}

/**
 * Represents an `@supports` rule and everything it enables.
 */
class SupportsRule {
  /**
   * The properties supported by this rule.
   * @type {Map<string, SupportedProperty>}
   */
  #properties = new Map();

  /**
   * The selectors supported by this rule.
   * @type {Set<string>}
   */
  #selectors = new Set();

  /**
   * Adds a property to the rule.
   * @param {string} property The name of the property.
   * @returns {SupportedProperty} The supported property object.
   */
  addProperty(property) {
    if (this.#properties.has(property)) {
      return this.#properties.get(property);
    }

    const supportedProperty = new SupportedProperty(property);

    this.#properties.set(property, supportedProperty);

    return supportedProperty;
  }

  /**
   * Determines if the rule supports a property.
   * @param {string} property The name of the property.
   * @returns {boolean} `true` if the property is supported, `false` if not.
   */
  hasProperty(property) {
    return this.#properties.has(property);
  }

  /**
   * Gets the supported property.
   * @param {string} property The name of the property.
   * @returns {SupportedProperty} The supported property.
   */
  getProperty(property) {
    return this.#properties.get(property);
  }

  /**
   * Determines if the rule supports a property value.
   * @param {string} property The name of the property.
   * @param {string} identifier The identifier to check.
   * @returns {boolean} `true` if the property value is supported, `false` if not.
   */
  hasPropertyIdentifier(property, identifier) {
    const supportedProperty = this.#properties.get(property);

    if (!supportedProperty) {
      return false;
    }

    return supportedProperty.hasIdentifier(identifier);
  }

  /**
   * Determines if the rule supports any property values.
   * @param {string} property The name of the property.
   * @returns {boolean} `true` if any property values are supported, `false` if not.
   */
  hasPropertyIdentifiers(property) {
    const supportedProperty = this.#properties.get(property);

    if (!supportedProperty) {
      return false;
    }

    return supportedProperty.hasIdentifiers();
  }

  /**
   * Determines if the rule supports a function.
   * @param {string} property The name of the property.
   * @param {string} func The function to check.
   * @returns {boolean} `true` if the function is supported, `false` if not.
   */
  hasFunction(property, func) {
    const supportedProperty = this.#properties.get(property);

    if (!supportedProperty) {
      return false;
    }

    return supportedProperty.hasFunction(func);
  }

  /**
   * Determines if the rule supports any functions.
   * @param {string} property The name of the property.
   * @returns {boolean} `true` if any functions are supported, `false` if not.
   */
  hasFunctions(property) {
    const supportedProperty = this.#properties.get(property);

    if (!supportedProperty) {
      return false;
    }

    return supportedProperty.hasFunctions();
  }

  /**
   * Adds a selector to the rule.
   * @param {string} selector The name of the selector.
   * @returns {void}
   */
  addSelector(selector) {
    this.#selectors.add(selector);
  }

  /**
   * Determines if the rule supports a selector.
   * @param {string} selector The name of the selector.
   * @returns {boolean} `true` if the selector is supported, `false` if not.
   */
  hasSelector(selector) {
    return this.#selectors.has(selector);
  }
}

/**
 * Represents a collection of supports rules.
 */
class SupportsRules {
  /**
   * A collection of supports rules.
   * @type {Array<SupportsRule>}
   */
  #rules = [];

  /**
   * Adds a rule to the collection.
   * @param {SupportsRule} rule The rule to add.
   * @returns {void}
   */
  push(rule) {
    this.#rules.push(rule);
  }

  /**
   * Removes the last rule from the collection.
   * @returns {SupportsRule} The last rule in the collection.
   */
  pop() {
    return this.#rules.pop();
  }

  /**
   * Retrieves the last rule in the collection.
   * @returns {SupportsRule} The last rule in the collection.
   */
  last() {
    return this.#rules.at(-1);
  }

  /**
   * Determines if any rule supports a property.
   * @param {string} property The name of the property.
   * @returns {boolean} `true` if any rule supports the property, `false` if not.
   */
  hasProperty(property) {
    return this.#rules.some((rule) => rule.hasProperty(property));
  }

  /**
   * Determines if any rule supports a property identifier.
   * @param {string} property The name of the property.
   * @param {string} identifier The identifier to check.
   * @returns {boolean} `true` if any rule supports the property value, `false` if not.
   */
  hasPropertyIdentifier(property, identifier) {
    return this.#rules.some((rule) =>
      rule.hasPropertyIdentifier(property, identifier),
    );
  }

  /**
   * Determines if any rule supports any property identifiers.
   * @param {string} property The name of the property.
   * @returns {boolean} `true` if any rule supports the property values, `false` if not.
   */
  hasPropertyIdentifiers(property) {
    return this.#rules.some((rule) => rule.hasPropertyIdentifiers(property));
  }

  /**
   * Determines if any rule supports a function.
   * @param {string} property The name of the property.
   * @param {string} func The function to check.
   * @returns {boolean} `true` if any rule supports the function, `false` if not.
   */
  hasPropertyFunction(property, func) {
    return this.#rules.some((rule) => rule.hasFunction(property, func));
  }

  /**
   * Determines if any rule supports any functions.
   * @param {string} property The name of the property.
   * @returns {boolean} `true` if any rule supports the functions, `false` if not.
   */
  hasPropertyFunctions(property) {
    return this.#rules.some((rule) => rule.hasFunctions(property));
  }

  /**
   * Determines if any rule supports a selector.
   * @param {string} selector The name of the selector.
   * @returns {boolean} `true` if any rule supports the selector, `false` if not.
   */
  hasSelector(selector) {
    return this.#rules.some((rule) => rule.hasSelector(selector));
  }
}

/**
 * Represents the required availability of a feature.
 */
class BaselineAvailability {
  /**
   * The preferred Baseline year.
   * @type {number}
   */
  #baselineYear = undefined;

  /**
   * The preferred Baseline status.
   * @type {number}
   */
  #baselineStatus = undefined;

  /**
   * @param {string | number} availability The required level of feature availability.
   */
  constructor(availability = "widely") {
    this.availability = availability;

    if (typeof availability === "number") {
      this.#baselineYear = availability;
    } else {
      this.#baselineStatus =
        availability === "widely" ? BASELINE_HIGH : BASELINE_LOW;
    }
  }

  /**
   * Determines whether a feature meets the required availability.
   * @param {Object} encodedStatus A feature's encoded baseline status and year.
   * @returns {boolean} `true` if the feature is supported, `false` if not.
   */
  isSupported(encodedStatus) {
    const parts = encodedStatus.split(":");
    const status = Number(parts[0]);
    const year = Number(parts[1] || NaN);

    if (this.#baselineYear) {
      return year <= this.#baselineYear;
    }

    return status >= this.#baselineStatus;
  }
}

const ruleFunction = (primary, secondaryOptions) => {
  return (root, result) => {
    if (!validateOptions(result, ruleName, { actual: primary })) return;

    const baselineAvailability = new BaselineAvailability(
      secondaryOptions?.available,
    );

    const supportsRules = new SupportsRules();

    // Process @supports rules first
    // Skip nested @supports rules to avoid duplicate checks
    root.walkAtRules(/^supports$/i, (atRule) => {
      if (isInsideSupports(atRule)) return;

      checkSupports(atRule);
    });

    /**
     * Walk through all nodes except:
     *  - @supports rules (already processed)
     *  - Nodes inside any @supports (handled within checkSupports)
     */
    root.walk((node) => {
      if (node.type === "atrule" && node.name.toLowerCase() === "supports")
        return;

      if (isInsideSupports(node)) return;

      switch (node.type) {
        case "atrule": {
          handleAtRule(node);
          break;
        }
        case "rule": {
          checkSelector(node);
          break;
        }
        case "decl": {
          handleDeclaration(node);
          break;
        }
      }
    });

    /**
     * Recursively processes an @supports rule and its nested contents.
     * @param {AtRule} atRule
     */
    function checkSupports(atRule) {
      const supportsRule = new SupportsRule();

      supportsRules.push(supportsRule);

      try {
        const ast = parse(atRule.params, {
          context: "atrulePrelude",
          atrule: "supports",
          parseAtrulePrelude: true,
          positions: true,
        });

        /**
         * "not" applies only to the next node, which should be skipped.
         * Track depth using `negationDepth` and reset `negation` in `leave`
         * when the next node finishes processing.
         */
        let negation = false;
        let negationDepth = 0;

        walk(ast, {
          enter(node) {
            // if the negation flag is set, ignore the next node
            if (negation) {
              return;
            }

            if (node.type === "Identifier" && node.name === "not") {
              negation = true;
              negationDepth++;

              return;
            }

            // Store supported properties and values for this @supports rule.
            if (node.type === "SupportsDeclaration") {
              const { declaration } = node;
              const property = declaration.property;
              const supportedProperty = supportsRule.addProperty(property);

              declaration.value.children.forEach((child) => {
                if (child.type === "Identifier") {
                  supportedProperty.addIdentifier(child.name);

                  return;
                }

                if (child.type === "Function") {
                  supportedProperty.addFunction(child.name);
                }
              });
            }

            if (
              node.type === "FeatureFunction" &&
              node.feature === "selector"
            ) {
              for (const selectorChild of node.value.children) {
                supportsRule.addSelector(selectorChild.name);
              }
            }
          },
          leave() {
            if (negation) {
              // Reset negation flag once the next node finishes processing.
              if (negationDepth === 0) {
                negation = false;
              } else {
                negationDepth--;
              }
            }
          },
        });
      } catch {
        // invalid @supports conditions are ignored
      }

      // Process nested nodes within @supports
      atRule.each((node) => {
        if (node.name === "supports") {
          checkSupports(node);

          return;
        }

        // Process the immediate child node
        switch (node.type) {
          case "atrule":
            handleAtRule(node);
            break;
          case "decl":
            handleDeclaration(node);
            break;
          case "rule":
            checkSelector(node);
            break;
        }

        if (typeof node.walk !== "function") return;

        // Process nested nodes within the child node
        node.walk((child) => {
          switch (child.type) {
            case "atrule":
              handleAtRule(child);
              break;
            case "decl":
              handleDeclaration(child);
              break;
            case "rule":
              checkSelector(child);
              break;
          }
        });
      });

      // pop when exiting the @supports scope
      supportsRules.pop();
    }

    /**
     * @param {Rule} node
     * @returns {void}
     */
    function handleAtRule(atRule) {
      const { name } = atRule;

      if (name.toLowerCase() === "supports") {
        checkSupports(atRule);

        return;
      }

      if (name === "media") {
        checkMediaConditions(atRule);

        return;
      }

      if (!atRules.has(name)) return;

      const featureStatus = atRules.get(name);

      if (!baselineAvailability.isSupported(featureStatus)) {
        report({
          ruleName,
          message: messages.notBaselineAtRule,
          messageArgs: [`@${name}`, baselineAvailability.availability],
          result,
          node: atRule,
          index: 0,
          endIndex: name.length + 1,
        });
      }
    }

    /**
     * @param {import('postcss').Declaration} decl
     * @returns {void}
     */
    function handleDeclaration(decl) {
      const { prop, value } = decl;

      if (checkProperty(decl, prop)) {
        /**
         * If the property isn't in baseline, then don't go on to check the values.
         * There's no need to report multiple errors for the same property.
         */
        return;
      }

      const parsed = valueParser(value);

      parsed.walk((node) => {
        if (node.type === "word") {
          checkPropertyValueIdentifier(decl, prop, node.value);
        } else if (node.type === "function") {
          checkPropertyValueFunction(decl, node.value);
        }
      });
    }

    /**
     * Checks a property against baseline compatibility
     * @param {Declaration} decl
     * @param {string} property
     * @returns {boolean}
     */
    function checkProperty(decl, property) {
      if (supportsRules.hasProperty(property)) return;

      // If the property is not in the Baseline data, skip
      if (!properties.has(property)) return;

      const featureStatus = properties.get(property);

      if (!baselineAvailability.isSupported(featureStatus)) {
        report({
          ruleName,
          message: messages.notBaselineProperty,
          messageArgs: [property, baselineAvailability.availability],
          result,
          node: decl,
          word: property,
        });

        return true;
      }

      return false;
    }

    /**
     * Checks a property value against baseline compatibility data.
     * @param {Declaration} decl
     * @param {string} property
     * @param {string} value
     * @returns {void}
     */
    function checkPropertyValueIdentifier(decl, property, value) {
      if (supportsRules.hasPropertyIdentifier(property, value)) return;

      // named colors are always valid
      if (namedColors.has(value)) return;

      if (!propertyValues.has(property)) return;

      const possiblePropertyValues = propertyValues.get(property);

      if (!possiblePropertyValues.has(value)) return;

      const featureStatus = possiblePropertyValues.get(value);

      if (!baselineAvailability.isSupported(featureStatus)) {
        report({
          ruleName,
          message: messages.notBaselinePropertyValue,
          messageArgs: [property, value, baselineAvailability.availability],
          result,
          node: decl,
          word: value,
        });
      }
    }

    /**
     * Checks a function type against baseline compatibility data.
     * @param {Declaration} decl
     * @param {string} funcName
     */
    function checkPropertyValueFunction(decl, funcName) {
      if (supportsRules.hasPropertyFunction(decl.prop, funcName)) return;

      if (!types.has(funcName)) return;

      const featureStatus = types.get(funcName);

      if (!baselineAvailability.isSupported(featureStatus)) {
        report({
          ruleName,
          message: messages.notBaselineType,
          messageArgs: [funcName, baselineAvailability.availability],
          result,
          node: decl,
          word: funcName,
        });
      }
    }

    /**
     * Checks media conditions against baseline compatibility data.
     * @param {AtRule} atRule
     */
    function checkMediaConditions(atRule) {
      const rawParams = atRule.params;

      try {
        const ast = parse(rawParams, {
          context: "atrulePrelude",
          atrule: "media",
          parseAtrulePrelude: true,
          positions: true,
        });

        walk(ast, (node) => {
          if (node.type === "Feature") {
            const featureName = node.name;

            if (!mediaConditions.has(featureName)) return;

            const featureStatus = mediaConditions.get(featureName);

            if (!baselineAvailability.isSupported(featureStatus)) {
              const atRuleIndex = atRuleParamIndex(atRule);

              const index = node.loc.start.column;
              const endIndex = index + featureName.length;

              report({
                ruleName,
                result,
                message: messages.notBaselineMediaCondition(
                  featureName,
                  baselineAvailability.availability,
                ),
                node: atRule,
                index: atRuleIndex + index,
                endIndex: atRuleIndex + endIndex,
              });
            }
          }
        });
      } catch {
        // Ignore invalid media queries
      }
    }

    /**
     * Checks selectors against baseline compatibility data.
     * @param {Rule} ruleNode
     * @returns {void}
     */
    function checkSelector(ruleNode) {
      const { selector } = ruleNode;

      try {
        const ast = parse(selector, {
          context: "selector",
          positions: true,
        });

        walk(ast, (node) => {
          let selectorName = node.name;

          const selectorType = node.type;

<<<<<<< HEAD
          if (selectorType !== "PseudoClassSelector" && selectorType !== "PseudoElementSelector") return;
=======
          if (selectorType === "NestingSelector") {
            selectorName = "nesting";
          } else if (
            selectorType !== "PseudoClassSelector" &&
            selectorType !== "PseudoElementSelector"
          ) {
            return;
          }
>>>>>>> cc6b8647

          if (supportsRules.hasSelector(selectorName)) return;

          if (!selectors.has(selectorName)) return;

          const featureStatus = selectors.get(selectorName);

          if (!baselineAvailability.isSupported(featureStatus)) {
            // some selectors are prefixed with the : or :: symbols
            let prefixSymbolLength = 0;

            if (node.type === "PseudoClassSelector") {
              prefixSymbolLength = 1;
            } else if (node.type === "PseudoElementSelector") {
              prefixSymbolLength = 2;
            }

            const index = node.loc.start.offset;
            let endIndex = index;
            
            if (selectorName !== "nesting") {
              endIndex += selectorName.length + prefixSymbolLength;
            }

            report({
              ruleName,
              result,
              message: messages.notBaselineSelector(
                selectorName,
                baselineAvailability.availability,
              ),
              node: ruleNode,
              index,
              endIndex,
            });
          }
        });
      } catch {
        // Ignore invalid selectors
      }
    }
  };
};

/**
 * Checks if a node is inside an @supports rule.
 * @param {Node} node
 * @returns {boolean}
 */
function isInsideSupports(node) {
  let parent = node.parent;

  while (parent) {
    if (parent.type === "atrule" && parent.name === "supports") {
      return true;
    }

    parent = parent.parent;
  }

  return false;
}

/**
 * @param {AtRule} atRule
 * @returns {number}
 */
function atRuleParamIndex(atRule) {
  const index = 1 + atRule.name.length;

  return index + (atRule.raws.afterName?.length ?? 0);
}

ruleFunction.ruleName = ruleName;
ruleFunction.messages = messages;

export default createPlugin(ruleName, ruleFunction);<|MERGE_RESOLUTION|>--- conflicted
+++ resolved
@@ -789,9 +789,6 @@
 
           const selectorType = node.type;
 
-<<<<<<< HEAD
-          if (selectorType !== "PseudoClassSelector" && selectorType !== "PseudoElementSelector") return;
-=======
           if (selectorType === "NestingSelector") {
             selectorName = "nesting";
           } else if (
@@ -800,7 +797,6 @@
           ) {
             return;
           }
->>>>>>> cc6b8647
 
           if (supportsRules.hasSelector(selectorName)) return;
 
@@ -820,7 +816,7 @@
 
             const index = node.loc.start.offset;
             let endIndex = index;
-            
+
             if (selectorName !== "nesting") {
               endIndex += selectorName.length + prefixSymbolLength;
             }
